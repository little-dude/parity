--- conflicted
+++ resolved
@@ -19,13 +19,8 @@
 import { nodeOrStringProptype } from '@parity/shared/util/proptypes';
 
 import { Title as ContainerTitle } from '~/ui/Container';
-<<<<<<< HEAD
-
-import Steps from './Steps';
-=======
 import Steps from '~/ui/Steps';
 
->>>>>>> c27d96a4
 import Waiting from './Waiting';
 
 import styles from './title.css';
@@ -57,20 +52,14 @@
       />
       <Steps
         activeStep={ activeStep }
-<<<<<<< HEAD
-=======
         className={ styles.steps }
->>>>>>> c27d96a4
         steps={ steps }
       />
       <Waiting
         activeStep={ activeStep }
         busy={ busy }
         busySteps={ busySteps }
-<<<<<<< HEAD
-=======
         className={ styles.waiting }
->>>>>>> c27d96a4
       />
     </div>
   );
