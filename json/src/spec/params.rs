--- conflicted
+++ resolved
@@ -75,14 +75,11 @@
 	/// See `CommonParams` docs.
 	#[serde(rename="eip210ContractGas")]
 	pub eip210_contract_gas: Option<Uint>,
-<<<<<<< HEAD
-	/// Wasm support flag
-	pub wasm: Option<bool>,
-=======
 	/// See `CommonParams` docs.
 	#[serde(rename="eip211Transition")]
 	pub eip211_transition: Option<Uint>,
->>>>>>> 0e36deec
+	/// Wasm support flag
+	pub wasm: Option<bool>,
 }
 
 #[cfg(test)]
