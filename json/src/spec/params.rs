// Copyright 2015-2017 Parity Technologies (UK) Ltd.
// This file is part of Parity.

// Parity is free software: you can redistribute it and/or modify
// it under the terms of the GNU General Public License as published by
// the Free Software Foundation, either version 3 of the License, or
// (at your option) any later version.

// Parity is distributed in the hope that it will be useful,
// but WITHOUT ANY WARRANTY; without even the implied warranty of
// MERCHANTABILITY or FITNESS FOR A PARTICULAR PURPOSE.  See the
// GNU General Public License for more details.

// You should have received a copy of the GNU General Public License
// along with Parity.  If not, see <http://www.gnu.org/licenses/>.

//! Spec params deserialization.

use uint::Uint;
use hash::{H256, Address};
use bytes::Bytes;

/// Spec params.
#[derive(Debug, PartialEq, Deserialize)]
pub struct Params {
	/// Account start nonce, defaults to 0.
	#[serde(rename="accountStartNonce")]
	pub account_start_nonce: Option<Uint>,
	/// Maximum size of extra data.
	#[serde(rename="maximumExtraDataSize")]
	pub maximum_extra_data_size: Uint,
	/// Minimum gas limit.
	#[serde(rename="minGasLimit")]
	pub min_gas_limit: Uint,

	/// Network id.
	#[serde(rename="networkID")]
	pub network_id: Uint,
	/// Chain id.
	#[serde(rename="chainID")]
	pub chain_id: Option<Uint>,

	/// Name of the main ("eth") subprotocol.
	#[serde(rename="subprotocolName")]
	pub subprotocol_name: Option<String>,

	/// Option fork block number to check.
	#[serde(rename="forkBlock")]
	pub fork_block: Option<Uint>,
	/// Expected fork block hash.
	#[serde(rename="forkCanonHash")]
	pub fork_hash: Option<H256>,

	/// See `CommonParams` docs.
	#[serde(rename="eip98Transition")]
	pub eip98_transition: Option<Uint>,
	/// See `CommonParams` docs.
	#[serde(rename="validateReceiptsTransition")]
	pub validate_receipts_transition: Option<Uint>,
	/// See `CommonParams` docs.
	#[serde(rename="eip86Transition")]
	pub eip86_transition: Option<Uint>,
	/// See `CommonParams` docs.
	#[serde(rename="eip140Transition")]
	pub eip140_transition: Option<Uint>,
	/// See `CommonParams` docs.
	#[serde(rename="eip210Transition")]
	pub eip210_transition: Option<Uint>,
	/// See `CommonParams` docs.
	#[serde(rename="eip210ContractAddress")]
	pub eip210_contract_address: Option<Address>,
	/// See `CommonParams` docs.
	#[serde(rename="eip210ContractCode")]
	pub eip210_contract_code: Option<Bytes>,
	/// See `CommonParams` docs.
	#[serde(rename="eip210ContractGas")]
	pub eip210_contract_gas: Option<Uint>,
	/// See `CommonParams` docs.
	#[serde(rename="eip211Transition")]
	pub eip211_transition: Option<Uint>,
	/// See `CommonParams` docs.
	#[serde(rename="eip214Transition")]
	pub eip214_transition: Option<Uint>,
<<<<<<< HEAD
	/// Wasm support flag
	pub wasm: Option<bool>,
=======
	/// See `CommonParams` docs.
	#[serde(rename="dustProtectionTransition")]
	pub dust_protection_transition: Option<Uint>,
	/// See `CommonParams` docs.
	#[serde(rename="nonceCapIncrement")]
	pub nonce_cap_increment: Option<Uint>,
	/// See `CommonParams` docs.
	pub remove_dust_contracts : Option<bool>,
>>>>>>> f22745eb
}

#[cfg(test)]
mod tests {
	use serde_json;
	use uint::Uint;
	use util::U256;
	use spec::params::Params;

	#[test]
	fn params_deserialization() {
		let s = r#"{
			"maximumExtraDataSize": "0x20",
			"networkID" : "0x1",
			"chainID" : "0x15",
			"subprotocolName" : "exp",
			"minGasLimit": "0x1388",
			"accountStartNonce": "0x01"
		}"#;

		let deserialized: Params = serde_json::from_str(s).unwrap();
		assert_eq!(deserialized.maximum_extra_data_size, Uint(U256::from(0x20)));
		assert_eq!(deserialized.network_id, Uint(U256::from(0x1)));
		assert_eq!(deserialized.chain_id, Some(Uint(U256::from(0x15))));
		assert_eq!(deserialized.subprotocol_name, Some("exp".to_owned()));
		assert_eq!(deserialized.min_gas_limit, Uint(U256::from(0x1388)));
		assert_eq!(deserialized.account_start_nonce, Some(Uint(U256::from(0x01))));
	}
}<|MERGE_RESOLUTION|>--- conflicted
+++ resolved
@@ -81,10 +81,6 @@
 	/// See `CommonParams` docs.
 	#[serde(rename="eip214Transition")]
 	pub eip214_transition: Option<Uint>,
-<<<<<<< HEAD
-	/// Wasm support flag
-	pub wasm: Option<bool>,
-=======
 	/// See `CommonParams` docs.
 	#[serde(rename="dustProtectionTransition")]
 	pub dust_protection_transition: Option<Uint>,
@@ -93,7 +89,8 @@
 	pub nonce_cap_increment: Option<Uint>,
 	/// See `CommonParams` docs.
 	pub remove_dust_contracts : Option<bool>,
->>>>>>> f22745eb
+	/// Wasm support flag
+	pub wasm: Option<bool>,
 }
 
 #[cfg(test)]
