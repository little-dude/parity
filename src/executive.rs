//! Transaction Execution environment.
use common::*;
use state::*;
use engine::*;
use evm::{self, Ext};
use externalities::*;
use substate::*;

/// Returns new address created from address and given nonce.
pub fn contract_address(address: &Address, nonce: &U256) -> Address {
	let mut stream = RlpStream::new_list(2);
	stream.append(address);
	stream.append(nonce);
	From::from(stream.out().sha3())
}

/// Transaction execution receipt.
#[derive(Debug)]
pub struct Executed {
	/// Gas paid up front for execution of transaction.
	pub gas: U256,
	/// Gas used during execution of transaction.
	pub gas_used: U256,
	/// Gas refunded after the execution of transaction. 
	/// To get gas that was required up front, add `refunded` and `gas_used`.
	pub refunded: U256,
	/// Cumulative gas used in current block so far.
	/// 
	/// `cumulative_gas_used = gas_used(t0) + gas_used(t1) + ... gas_used(tn)`
	///
	/// where `tn` is current transaction.
	pub cumulative_gas_used: U256,
	/// Vector of logs generated by transaction.
	pub logs: Vec<LogEntry>,
	/// Addresses of contracts created during execution of transaction.
	/// Ordered from earliest creation.
	/// 
	/// eg. sender creates contract A and A in constructor creates contract B 
	/// 
	/// B creation ends first, and it will be the first element of the vector.
	pub contracts_created: Vec<Address>
}

/// Transaction execution result.
pub type ExecutionResult = Result<Executed, ExecutionError>;

/// Transaction executor.
pub struct Executive<'a> {
	state: &'a mut State,
	info: &'a EnvInfo,
	engine: &'a Engine,
	depth: usize
}

impl<'a> Executive<'a> {
	/// Basic constructor.
	pub fn new(state: &'a mut State, info: &'a EnvInfo, engine: &'a Engine) -> Self {
		Executive::new_with_depth(state, info, engine, 0)
	}

	/// Populates executive from parent properties. Increments executive depth.
	pub fn from_parent(state: &'a mut State, info: &'a EnvInfo, engine: &'a Engine, depth: usize) -> Self {
		Executive::new_with_depth(state, info, engine, depth + 1)
	}

	/// Helper constructor. Should be used to create `Executive` with desired depth.
	/// Private.
	fn new_with_depth(state: &'a mut State, info: &'a EnvInfo, engine: &'a Engine, depth: usize) -> Self {
		Executive {
			state: state,
			info: info,
			engine: engine,
			depth: depth
		}
	}

	/// Creates `Externalities` from `Executive`.
	pub fn to_externalities<'_>(&'_ mut self, params: &'_ ActionParams, substate: &'_ mut Substate, output: OutputPolicy<'_>) -> Externalities {
		Externalities::new(self.state, self.info, self.engine, self.depth, params, substate, output)
	}

	/// This funtion should be used to execute transaction.
	pub fn transact(&'a mut self, t: &Transaction) -> Result<Executed, Error> {
		let sender = try!(t.sender());
		let nonce = self.state.nonce(&sender);

		let schedule = self.engine.schedule(self.info);
		let base_gas_required = U256::from(t.gas_required(&schedule));

		if t.gas < base_gas_required {
			return Err(From::from(ExecutionError::NotEnoughBaseGas { required: base_gas_required, got: t.gas }));
		}

		let init_gas = t.gas - base_gas_required;

		// validate transaction nonce
		if t.nonce != nonce {
			return Err(From::from(ExecutionError::InvalidNonce { expected: nonce, got: t.nonce }));
		}
		
		// validate if transaction fits into given block
		if self.info.gas_used + t.gas > self.info.gas_limit {
			return Err(From::from(ExecutionError::BlockGasLimitReached { 
				gas_limit: self.info.gas_limit, 
				gas_used: self.info.gas_used, 
				gas: t.gas 
			}));
		}

		// TODO: we might need bigints here, or at least check overflows.
		let balance = self.state.balance(&sender);
		let gas_cost = U512::from(t.gas) * U512::from(t.gas_price);
		let total_cost = U512::from(t.value) + gas_cost;

		// avoid unaffordable transactions
		if U512::from(balance) < total_cost {
			return Err(From::from(ExecutionError::NotEnoughCash { required: total_cost, got: U512::from(balance) }));
		}

		// NOTE: there can be no invalid transactions from this point.
		self.state.inc_nonce(&sender);
		self.state.sub_balance(&sender, &U256::from(gas_cost));

		let mut substate = Substate::new();

		let res = match t.action() {
			&Action::Create => {
				let new_address = contract_address(&sender, &nonce);
				let params = ActionParams {
					code_address: new_address.clone(),
					address: new_address,
					sender: sender.clone(),
					origin: sender.clone(),
					gas: init_gas,
					gas_price: t.gas_price,
					value: t.value,
					code: Some(t.data.clone()),
					data: None,
				};
				self.create(&params, &mut substate)
			},
			&Action::Call(ref address) => {
				let params = ActionParams {
					code_address: address.clone(),
					address: address.clone(),
					sender: sender.clone(),
					origin: sender.clone(),
					gas: init_gas,
					gas_price: t.gas_price,
					value: t.value,
					code: self.state.code(address),
					data: Some(t.data.clone()),
				};
				// TODO: move output upstream
				let mut out = vec![];
				self.call(&params, &mut substate, BytesRef::Flexible(&mut out))
			}
		};

		// finalize here!
		Ok(try!(self.finalize(t, substate, res)))
	}

	/// Calls contract function with given contract params.
	/// NOTE. It does not finalize the transaction (doesn't do refunds, nor suicides).
	/// Modifies the substate and the output.
	/// Returns either gas_left or `evm::Error`.
	pub fn call(&mut self, params: &ActionParams, substate: &mut Substate, mut output: BytesRef) -> evm::Result {
		// backup used in case of running out of gas
		let backup = self.state.clone();

		// at first, transfer value to destination
		self.state.transfer_balance(&params.sender, &params.address, &params.value);
		debug!("Executive::call(params={:?}) self.env_info={:?}", params, self.info);

		if self.engine.is_builtin(&params.code_address) {
			// if destination is builtin, try to execute it
			
			let default = [];
			let data = if let &Some(ref d) = &params.data { d as &[u8] } else { &default as &[u8] };

			let cost = self.engine.cost_of_builtin(&params.code_address, data);
			match cost <= params.gas {
				true => {
					self.engine.execute_builtin(&params.code_address, data, &mut output);
					Ok(params.gas - cost)
				},
				// just drain the whole gas
				false => {
					self.state.revert(backup);
					Err(evm::Error::OutOfGas)
				}
			}
		} else if params.code.is_some() {
			// if destination is a contract, do normal message call
			
			// part of substate that may be reverted
			let mut unconfirmed_substate = Substate::new();

			let res = {
				let mut ext = self.to_externalities(params, &mut unconfirmed_substate, OutputPolicy::Return(output));
				self.engine.vm_factory().create().exec(&params, &mut ext)
			};

			trace!("exec: sstore-clears={}\n", unconfirmed_substate.refunds_count);
			trace!("exec: substate={:?}; unconfirmed_substate={:?}\n", substate, unconfirmed_substate);
			self.enact_result(&res, substate, unconfirmed_substate, backup);
			trace!("exec: new substate={:?}\n", substate);
			res
		} else {
			// otherwise, nothing
			Ok(params.gas)
		}
	}
	
	/// Creates contract with given contract params.
	/// NOTE. It does not finalize the transaction (doesn't do refunds, nor suicides).
	/// Modifies the substate.
	pub fn create(&mut self, params: &ActionParams, substate: &mut Substate) -> evm::Result {
		// backup used in case of running out of gas
		let backup = self.state.clone();

		// part of substate that may be reverted
		let mut unconfirmed_substate = Substate::new();

		// at first create new contract
		self.state.new_contract(&params.address);

		// then transfer value to it
		self.state.transfer_balance(&params.sender, &params.address, &params.value);

		let res = {
			let mut ext = self.to_externalities(params, &mut unconfirmed_substate, OutputPolicy::InitContract);
			self.engine.vm_factory().create().exec(&params, &mut ext)
		};
		self.enact_result(&res, substate, unconfirmed_substate, backup);
		res
	}

	/// Finalizes the transaction (does refunds and suicides).
	fn finalize(&mut self, t: &Transaction, substate: Substate, result: evm::Result) -> ExecutionResult {
		let schedule = self.engine.schedule(self.info);

		// refunds from SSTORE nonzero -> zero
		let sstore_refunds = U256::from(schedule.sstore_refund_gas) * substate.refunds_count;
		// refunds from contract suicides
		let suicide_refunds = U256::from(schedule.suicide_refund_gas) * U256::from(substate.suicides.len());
		let refunds_bound = sstore_refunds + suicide_refunds;

		// real ammount to refund
		let gas_left_prerefund = match &result { &Ok(x) => x, _ => x!(0) };
		let refunded = cmp::min(refunds_bound, (t.gas - gas_left_prerefund) / U256::from(2));
		let gas_left = gas_left_prerefund + refunded;

		let gas_used = t.gas - gas_left;
		let refund_value = gas_left * t.gas_price;
		let fees_value = gas_used * t.gas_price;

		trace!("exec::finalize: t.gas={}, sstore_refunds={}, suicide_refunds={}, refunds_bound={}, gas_left_prerefund={}, refunded={}, gas_left={}, gas_used={}, refund_value={}, fees_value={}\n",
			t.gas, sstore_refunds, suicide_refunds, refunds_bound, gas_left_prerefund, refunded, gas_left, gas_used, refund_value, fees_value);

		trace!("exec::finalize: Refunding refund_value={}, sender={}\n", refund_value, t.sender().unwrap());
		self.state.add_balance(&t.sender().unwrap(), &refund_value);
		trace!("exec::finalize: Compensating author: fees_value={}, author={}\n", fees_value, &self.info.author);
		self.state.add_balance(&self.info.author, &fees_value);

		// perform suicides
		for address in substate.suicides.iter() {
			trace!("Killing {}", address);
			self.state.kill_account(address);
		}

		match result { 
			Err(evm::Error::Internal) => Err(ExecutionError::Internal),
<<<<<<< HEAD
			// TODO [ToDr] BadJumpDestination @debris - how to handle that?
			Err(evm::Error::OutOfGas) 
				| Err(evm::Error::BadJumpDestination { destination: _ }) 
				| Err(evm::Error::BadInstruction { instruction: _ }) 
				| Err(evm::Error::StackUnderflow {instruction: _, wanted: _, on_stack: _})
				| Err(evm::Error::OutOfStack {instruction: _, wanted: _, limit: _}) => {
				Ok(Executed {
					gas: t.gas,
					gas_used: t.gas,
					refunded: U256::zero(),
					cumulative_gas_used: self.info.gas_used + t.gas,
					logs: vec![],
					contracts_created: vec![]
				})
			},
			Ok(_) => {
=======
			_ => {
>>>>>>> a53bbaef
				Ok(Executed {
					gas: t.gas,
					gas_used: gas_used,
					refunded: refunded,
					cumulative_gas_used: self.info.gas_used + gas_used,
					logs: substate.logs,
					contracts_created: substate.contracts_created,
				})
<<<<<<< HEAD
			}
=======
			},
>>>>>>> a53bbaef
		}
	}

	fn enact_result(&mut self, result: &evm::Result, substate: &mut Substate, un_substate: Substate, backup: State) {
		// TODO: handle other evm::Errors same as OutOfGas once they are implemented
		match result {
			&Err(evm::Error::OutOfGas)
				| &Err(evm::Error::BadJumpDestination { destination: _ }) 
				| &Err(evm::Error::BadInstruction { instruction: _ }) 
				| &Err(evm::Error::StackUnderflow {instruction: _, wanted: _, on_stack: _})
				| &Err(evm::Error::OutOfStack {instruction: _, wanted: _, limit: _}) => {
				self.state.revert(backup);
			},
			&Ok(_) | &Err(evm::Error::Internal) => substate.accrue(un_substate)
		}
	}
}

#[cfg(test)]
mod tests {
	use super::*;
	use common::*;
	use state::*;
	use ethereum;
	use engine::*;
	use spec::*;
	use evm::{Schedule, Factory, VMType};
	use substate::*;

	struct TestEngine {
		factory: Factory,
		spec: Spec,
		max_depth: usize
	}

	impl TestEngine {
		fn new(max_depth: usize, factory: Factory) -> TestEngine {
			TestEngine {
				factory: factory,
				spec: ethereum::new_frontier_test(),
				max_depth: max_depth 
			}
		}
	}

	impl Engine for TestEngine {
		fn name(&self) -> &str { "TestEngine" }
		fn spec(&self) -> &Spec { &self.spec }
		fn vm_factory(&self) -> &Factory {
			&self.factory
		}
		fn schedule(&self, _env_info: &EnvInfo) -> Schedule { 
			let mut schedule = Schedule::new_frontier();
			schedule.max_depth = self.max_depth;
			schedule
		}
	}

	#[test]
	fn test_contract_address() {
		let address = Address::from_str("0f572e5295c57f15886f9b263e2f6d2d6c7b5ec6").unwrap();
		let expected_address = Address::from_str("3f09c73a5ed19289fb9bdc72f1742566df146f56").unwrap();
		assert_eq!(expected_address, contract_address(&address, &U256::from(88)));
	}

	// TODO: replace params with transactions!
	evm_test!{test_sender_balance: test_sender_balance_jit, test_sender_balance_int}
	fn test_sender_balance(factory: Factory) {
		let sender = Address::from_str("0f572e5295c57f15886f9b263e2f6d2d6c7b5ec6").unwrap();
		let address = contract_address(&sender, &U256::zero());
		let mut params = ActionParams::new();
		params.address = address.clone();
		params.sender = sender.clone();
		params.gas = U256::from(100_000);
		params.code = Some("3331600055".from_hex().unwrap());
		params.value = U256::from(0x7);
		let mut state = State::new_temp();
		state.add_balance(&sender, &U256::from(0x100u64));
		let info = EnvInfo::new();
		let engine = TestEngine::new(0, factory);
		let mut substate = Substate::new();

		let gas_left = {
			let mut ex = Executive::new(&mut state, &info, &engine);
			ex.create(&params, &mut substate).unwrap()
		};

		assert_eq!(gas_left, U256::from(79_975));
		assert_eq!(state.storage_at(&address, &H256::new()), H256::from(&U256::from(0xf9u64)));
		assert_eq!(state.balance(&sender), U256::from(0xf9));
		assert_eq!(state.balance(&address), U256::from(0x7));
		// 0 cause contract hasn't returned
		assert_eq!(substate.contracts_created.len(), 0);

		// TODO: just test state root.
	}

	evm_test!{test_create_contract: test_create_contract_jit, test_create_contract_int}
	fn test_create_contract(factory: Factory) {
		// code:
		//
		// 7c 601080600c6000396000f3006000355415600957005b60203560003555 - push 29 bytes?
		// 60 00 - push 0
		// 52
		// 60 1d - push 29
		// 60 03 - push 3
		// 60 17 - push 17
		// f0 - create
		// 60 00 - push 0
		// 55 sstore
		//
		// other code:
		//
		// 60 10 - push 16
		// 80 - duplicate first stack item
		// 60 0c - push 12
		// 60 00 - push 0
		// 39 - copy current code to memory
		// 60 00 - push 0
		// f3 - return

		let code = "7c601080600c6000396000f3006000355415600957005b60203560003555600052601d60036017f0600055".from_hex().unwrap();

		let sender = Address::from_str("cd1722f3947def4cf144679da39c4c32bdc35681").unwrap();
		let address = contract_address(&sender, &U256::zero());
		// TODO: add tests for 'callcreate'
		//let next_address = contract_address(&address, &U256::zero());
		let mut params = ActionParams::new();
		params.address = address.clone();
		params.sender = sender.clone();
		params.origin = sender.clone();
		params.gas = U256::from(100_000);
		params.code = Some(code.clone());
		params.value = U256::from(100);
		let mut state = State::new_temp();
		state.add_balance(&sender, &U256::from(100));
		let info = EnvInfo::new();
		let engine = TestEngine::new(0, factory);
		let mut substate = Substate::new();

		let gas_left = {
			let mut ex = Executive::new(&mut state, &info, &engine);
			ex.create(&params, &mut substate).unwrap()
		};
		
		assert_eq!(gas_left, U256::from(62_976));
		// ended with max depth
		assert_eq!(substate.contracts_created.len(), 0);
	}

	evm_test!{test_create_contract_value_too_high: test_create_contract_value_too_high_jit, test_create_contract_value_too_high_int}
	fn test_create_contract_value_too_high(factory: Factory) {
		// code:
		//
		// 7c 601080600c6000396000f3006000355415600957005b60203560003555 - push 29 bytes?
		// 60 00 - push 0
		// 52
		// 60 1d - push 29
		// 60 03 - push 3
		// 60 e6 - push 230
		// f0 - create a contract trying to send 230.
		// 60 00 - push 0
		// 55 sstore
		//
		// other code:
		//
		// 60 10 - push 16
		// 80 - duplicate first stack item
		// 60 0c - push 12
		// 60 00 - push 0
		// 39 - copy current code to memory
		// 60 00 - push 0
		// f3 - return

		let code = "7c601080600c6000396000f3006000355415600957005b60203560003555600052601d600360e6f0600055".from_hex().unwrap();

		let sender = Address::from_str("cd1722f3947def4cf144679da39c4c32bdc35681").unwrap();
		let address = contract_address(&sender, &U256::zero());
		// TODO: add tests for 'callcreate'
		//let next_address = contract_address(&address, &U256::zero());
		let mut params = ActionParams::new();
		params.address = address.clone();
		params.sender = sender.clone();
		params.origin = sender.clone();
		params.gas = U256::from(100_000);
		params.code = Some(code.clone());
		params.value = U256::from(100);
		let mut state = State::new_temp();
		state.add_balance(&sender, &U256::from(100));
		let info = EnvInfo::new();
		let engine = TestEngine::new(0, factory);
		let mut substate = Substate::new();

		let gas_left = {
			let mut ex = Executive::new(&mut state, &info, &engine);
			ex.create(&params, &mut substate).unwrap()
		};
		
		assert_eq!(gas_left, U256::from(62_976));
		assert_eq!(substate.contracts_created.len(), 0);
	}

	evm_test!{test_create_contract_without_max_depth: test_create_contract_without_max_depth_jit, test_create_contract_without_max_depth_int}
	fn test_create_contract_without_max_depth(factory: Factory) {
		// code:
		//
		// 7c 601080600c6000396000f3006000355415600957005b60203560003555 - push 29 bytes?
		// 60 00 - push 0
		// 52
		// 60 1d - push 29
		// 60 03 - push 3
		// 60 17 - push 17
		// f0 - create
		// 60 00 - push 0
		// 55 sstore
		//
		// other code:
		//
		// 60 10 - push 16
		// 80 - duplicate first stack item
		// 60 0c - push 12
		// 60 00 - push 0
		// 39 - copy current code to memory
		// 60 00 - push 0
		// f3 - return

		let code = "7c601080600c6000396000f3006000355415600957005b60203560003555600052601d60036017f0".from_hex().unwrap();

		let sender = Address::from_str("cd1722f3947def4cf144679da39c4c32bdc35681").unwrap();
		let address = contract_address(&sender, &U256::zero());
		let next_address = contract_address(&address, &U256::zero());
		let mut params = ActionParams::new();
		params.address = address.clone();
		params.sender = sender.clone();
		params.origin = sender.clone();
		params.gas = U256::from(100_000);
		params.code = Some(code.clone());
		params.value = U256::from(100);
		let mut state = State::new_temp();
		state.add_balance(&sender, &U256::from(100));
		let info = EnvInfo::new();
		let engine = TestEngine::new(1024, factory);
		let mut substate = Substate::new();

		{
			let mut ex = Executive::new(&mut state, &info, &engine);
			ex.create(&params, &mut substate).unwrap();
		}
		
		assert_eq!(substate.contracts_created.len(), 1);
		assert_eq!(substate.contracts_created[0], next_address);
	}

	evm_test!{test_aba_calls: test_aba_calls_jit, test_aba_calls_int}
	fn test_aba_calls(factory: Factory) {
		// 60 00 - push 0
		// 60 00 - push 0
		// 60 00 - push 0
		// 60 00 - push 0
		// 60 18 - push 18
		// 73 945304eb96065b2a98b57a48a06ae28d285a71b5 - push this address
		// 61 03e8 - push 1000
		// f1 - message call
		// 58 - get PC
		// 55 - sstore

		let code_a = "6000600060006000601873945304eb96065b2a98b57a48a06ae28d285a71b56103e8f15855".from_hex().unwrap();

		// 60 00 - push 0
		// 60 00 - push 0
		// 60 00 - push 0
		// 60 00 - push 0
		// 60 17 - push 17
		// 73 0f572e5295c57f15886f9b263e2f6d2d6c7b5ec6 - push this address
		// 61 0x01f4 - push 500
		// f1 - message call
		// 60 01 - push 1
		// 01 - add
		// 58 - get PC
		// 55 - sstore
		let code_b = "60006000600060006017730f572e5295c57f15886f9b263e2f6d2d6c7b5ec66101f4f16001015855".from_hex().unwrap();

		let address_a = Address::from_str("0f572e5295c57f15886f9b263e2f6d2d6c7b5ec6").unwrap();
		let address_b = Address::from_str("945304eb96065b2a98b57a48a06ae28d285a71b5" ).unwrap();
		let sender = Address::from_str("cd1722f3947def4cf144679da39c4c32bdc35681").unwrap();

		let mut params = ActionParams::new();
		params.address = address_a.clone();
		params.sender = sender.clone();
		params.gas = U256::from(100_000);
		params.code = Some(code_a.clone());
		params.value = U256::from(100_000);

		let mut state = State::new_temp();
		state.init_code(&address_a, code_a.clone());
		state.init_code(&address_b, code_b.clone());
		state.add_balance(&sender, &U256::from(100_000));

		let info = EnvInfo::new();
		let engine = TestEngine::new(0, factory);
		let mut substate = Substate::new();

		let gas_left = {
			let mut ex = Executive::new(&mut state, &info, &engine);
			ex.call(&params, &mut substate, BytesRef::Fixed(&mut [])).unwrap()
		};

		assert_eq!(gas_left, U256::from(73_237));
		assert_eq!(state.storage_at(&address_a, &H256::from(&U256::from(0x23))), H256::from(&U256::from(1)));
	}

	evm_test!{test_recursive_bomb1: test_recursive_bomb1_jit, test_recursive_bomb1_int}
	fn test_recursive_bomb1(factory: Factory) {
		// 60 01 - push 1
		// 60 00 - push 0
		// 54 - sload 
		// 01 - add
		// 60 00 - push 0
		// 55 - sstore
		// 60 00 - push 0
		// 60 00 - push 0
		// 60 00 - push 0
		// 60 00 - push 0
		// 60 00 - push 0
		// 30 - load address
		// 60 e0 - push e0
		// 5a - get gas
		// 03 - sub
		// f1 - message call (self in this case)
		// 60 01 - push 1
		// 55 - sstore
		let sender = Address::from_str("cd1722f3947def4cf144679da39c4c32bdc35681").unwrap();
		let code = "600160005401600055600060006000600060003060e05a03f1600155".from_hex().unwrap();
		let address = contract_address(&sender, &U256::zero());
		let mut params = ActionParams::new();
		params.address = address.clone();
		params.gas = U256::from(100_000);
		params.code = Some(code.clone());
		let mut state = State::new_temp();
		state.init_code(&address, code.clone());
		let info = EnvInfo::new();
		let engine = TestEngine::new(0, factory);
		let mut substate = Substate::new();

		let gas_left = {
			let mut ex = Executive::new(&mut state, &info, &engine);
			ex.call(&params, &mut substate, BytesRef::Fixed(&mut [])).unwrap()
		};

		assert_eq!(gas_left, U256::from(59_870));
		assert_eq!(state.storage_at(&address, &H256::from(&U256::zero())), H256::from(&U256::from(1)));
		assert_eq!(state.storage_at(&address, &H256::from(&U256::one())), H256::from(&U256::from(1)));
	}

	evm_test!{test_transact_simple: test_transact_simple_jit, test_transact_simple_int}
	fn test_transact_simple(factory: Factory) {
		let mut t = Transaction::new_create(U256::from(17), "3331600055".from_hex().unwrap(), U256::from(100_000), U256::zero(), U256::zero());
		let keypair = KeyPair::create().unwrap();
		t.sign(&keypair.secret());
		let sender = t.sender().unwrap();
		let contract = contract_address(&sender, &U256::zero());

		let mut state = State::new_temp();
		state.add_balance(&sender, &U256::from(18));	
		let mut info = EnvInfo::new();
		info.gas_limit = U256::from(100_000);
		let engine = TestEngine::new(0, factory);

		let executed = {
			let mut ex = Executive::new(&mut state, &info, &engine);
			ex.transact(&t).unwrap()
		};

		assert_eq!(executed.gas, U256::from(100_000));
		assert_eq!(executed.gas_used, U256::from(41_301));
		assert_eq!(executed.refunded, U256::from(58_699));
		assert_eq!(executed.cumulative_gas_used, U256::from(41_301));
		assert_eq!(executed.logs.len(), 0);
		assert_eq!(executed.contracts_created.len(), 0);
		assert_eq!(state.balance(&sender), U256::from(1));
		assert_eq!(state.balance(&contract), U256::from(17));
		assert_eq!(state.nonce(&sender), U256::from(1));
		assert_eq!(state.storage_at(&contract, &H256::new()), H256::from(&U256::from(1)));
	}

	evm_test!{test_transact_invalid_sender: test_transact_invalid_sender_jit, test_transact_invalid_sender_int}
	fn test_transact_invalid_sender(factory: Factory) {
		let t = Transaction::new_create(U256::from(17), "3331600055".from_hex().unwrap(), U256::from(100_000), U256::zero(), U256::zero());

		let mut state = State::new_temp();
		let mut info = EnvInfo::new();
		info.gas_limit = U256::from(100_000);
		let engine = TestEngine::new(0, factory);

		let res = {
			let mut ex = Executive::new(&mut state, &info, &engine);
			ex.transact(&t)
		};
		
		match res {
			Err(Error::Util(UtilError::Crypto(CryptoError::InvalidSignature))) => (),
			_ => assert!(false, "Expected invalid signature error.")
		}
	}

	evm_test!{test_transact_invalid_nonce: test_transact_invalid_nonce_jit, test_transact_invalid_nonce_int}
	fn test_transact_invalid_nonce(factory: Factory) {
		let mut t = Transaction::new_create(U256::from(17), "3331600055".from_hex().unwrap(), U256::from(100_000), U256::zero(), U256::one());
		let keypair = KeyPair::create().unwrap();
		t.sign(&keypair.secret());
		let sender = t.sender().unwrap();
		
		let mut state = State::new_temp();
		state.add_balance(&sender, &U256::from(17));	
		let mut info = EnvInfo::new();
		info.gas_limit = U256::from(100_000);
		let engine = TestEngine::new(0, factory);

		let res = {
			let mut ex = Executive::new(&mut state, &info, &engine);
			ex.transact(&t)
		};
		
		match res {
			Err(Error::Execution(ExecutionError::InvalidNonce { expected, got })) 
				if expected == U256::zero() && got == U256::one() => (), 
			_ => assert!(false, "Expected invalid nonce error.")
		}
	}

	evm_test!{test_transact_gas_limit_reached: test_transact_gas_limit_reached_jit, test_transact_gas_limit_reached_int}
	fn test_transact_gas_limit_reached(factory: Factory) {
		let mut t = Transaction::new_create(U256::from(17), "3331600055".from_hex().unwrap(), U256::from(80_001), U256::zero(), U256::zero());
		let keypair = KeyPair::create().unwrap();
		t.sign(&keypair.secret());
		let sender = t.sender().unwrap();

		let mut state = State::new_temp();
		state.add_balance(&sender, &U256::from(17));	
		let mut info = EnvInfo::new();
		info.gas_used = U256::from(20_000);
		info.gas_limit = U256::from(100_000);
		let engine = TestEngine::new(0, factory);

		let res = {
			let mut ex = Executive::new(&mut state, &info, &engine);
			ex.transact(&t)
		};

		match res {
			Err(Error::Execution(ExecutionError::BlockGasLimitReached { gas_limit, gas_used, gas })) 
				if gas_limit == U256::from(100_000) && gas_used == U256::from(20_000) && gas == U256::from(80_001) => (), 
			_ => assert!(false, "Expected block gas limit error.")
		}
	}

	evm_test!{test_not_enough_cash: test_not_enough_cash_jit, test_not_enough_cash_int}
	fn test_not_enough_cash(factory: Factory) {
		let mut t = Transaction::new_create(U256::from(18), "3331600055".from_hex().unwrap(), U256::from(100_000), U256::one(), U256::zero());
		let keypair = KeyPair::create().unwrap();
		t.sign(&keypair.secret());
		let sender = t.sender().unwrap();

		let mut state = State::new_temp();
		state.add_balance(&sender, &U256::from(100_017));	
		let mut info = EnvInfo::new();
		info.gas_limit = U256::from(100_000);
		let engine = TestEngine::new(0, factory);

		let res = {
			let mut ex = Executive::new(&mut state, &info, &engine);
			ex.transact(&t)
		};
		
		match res {
			Err(Error::Execution(ExecutionError::NotEnoughCash { required , got })) 
				if required == U512::from(100_018) && got == U512::from(100_017) => (), 
			_ => assert!(false, "Expected not enough cash error. {:?}", res)
		}
	}

	evm_test!{test_sha3: test_sha3_jit, test_sha3_int}
	fn test_sha3(factory: Factory) {
		let code = "6064640fffffffff20600055".from_hex().unwrap();

		let sender = Address::from_str("0f572e5295c57f15886f9b263e2f6d2d6c7b5ec6").unwrap();
		let address = contract_address(&sender, &U256::zero());
		// TODO: add tests for 'callcreate'
		//let next_address = contract_address(&address, &U256::zero());
		let mut params = ActionParams::new();
		params.address = address.clone();
		params.sender = sender.clone();
		params.origin = sender.clone();
		params.gas = U256::from(0x0186a0);
		params.code = Some(code.clone());
		params.value = U256::from_str("0de0b6b3a7640000").unwrap();
		let mut state = State::new_temp();
		state.add_balance(&sender, &U256::from_str("152d02c7e14af6800000").unwrap());
		let info = EnvInfo::new();
		let engine = TestEngine::new(0, factory);
		let mut substate = Substate::new();

		let result = {
			let mut ex = Executive::new(&mut state, &info, &engine);
			ex.create(&params, &mut substate)
		};

		match result {
			Err(_) => {
			},
			_ => {
				panic!("Expected OutOfGas");
			}
		}
	}

}<|MERGE_RESOLUTION|>--- conflicted
+++ resolved
@@ -272,7 +272,6 @@
 
 		match result { 
 			Err(evm::Error::Internal) => Err(ExecutionError::Internal),
-<<<<<<< HEAD
 			// TODO [ToDr] BadJumpDestination @debris - how to handle that?
 			Err(evm::Error::OutOfGas) 
 				| Err(evm::Error::BadJumpDestination { destination: _ }) 
@@ -288,10 +287,7 @@
 					contracts_created: vec![]
 				})
 			},
-			Ok(_) => {
-=======
 			_ => {
->>>>>>> a53bbaef
 				Ok(Executed {
 					gas: t.gas,
 					gas_used: gas_used,
@@ -300,11 +296,7 @@
 					logs: substate.logs,
 					contracts_created: substate.contracts_created,
 				})
-<<<<<<< HEAD
-			}
-=======
 			},
->>>>>>> a53bbaef
 		}
 	}
 
