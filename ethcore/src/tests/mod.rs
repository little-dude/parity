--- conflicted
+++ resolved
@@ -17,9 +17,5 @@
 pub mod helpers;
 #[cfg(test)]
 mod client;
-<<<<<<< HEAD
-#[cfg(test)]
-=======
 #[cfg(feature="ipc")]
->>>>>>> 559a4417
 mod rpc;