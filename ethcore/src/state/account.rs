--- conflicted
+++ resolved
@@ -42,15 +42,6 @@
 	// Modified storage. Accumulates changes to storage made in `set_storage`
 	// Takes precedence over `storage_cache`.
 	storage_changes: HashMap<H256, H256>,
-<<<<<<< HEAD
-	// Code hash of the account. If None, means that it's a contract whose code has not yet been set.
-	code_hash: Option<H256>,
-	// Code cache of the account.
-	code_cache: Bytes,
-	// Code size.
-	code_size: usize,
-	// Account is new or has been modified
-=======
 	// Code hash of the account.
 	code_hash: H256,
 	// Size of the accoun code.
@@ -58,7 +49,6 @@
 	// Code cache of the account.
 	code_cache: Arc<Bytes>,
 	// Account is new or has been modified.
->>>>>>> e1d3b3ff
 	filth: Filth,
 	// Account code new or has been modified.
 	code_filth: Filth,
@@ -77,15 +67,9 @@
 			storage_root: SHA3_NULL_RLP,
 			storage_cache: Self::empty_storage_cache(),
 			storage_changes: storage,
-<<<<<<< HEAD
-			code_hash: Some(code.sha3()),
-			code_cache: code,
-			code_size: code_size,
-=======
 			code_hash: code.sha3(),
 			code_size: Some(code.len()),
 			code_cache: Arc::new(code),
->>>>>>> e1d3b3ff
 			filth: Filth::Dirty,
 			code_filth: Filth::Dirty,
 			address_hash: Cell::new(None),
@@ -104,17 +88,11 @@
 			storage_root: SHA3_NULL_RLP,
 			storage_cache: Self::empty_storage_cache(),
 			storage_changes: pod.storage.into_iter().collect(),
-<<<<<<< HEAD
-			code_hash: pod.code.as_ref().map(|c| c.sha3()),
-			code_cache: pod.code.as_ref().map_or_else(|| { warn!("POD account with unknown code is being created! Assuming no code."); vec![] }, |c| c.clone()),
-			code_size: pod.code.as_ref().map_or(0, |c| c.len()),
-=======
 			code_hash: pod.code.as_ref().map_or(SHA3_EMPTY, |c| c.sha3()),
-			code_filth: Filth::Dirty,
 			code_size: Some(pod.code.as_ref().map_or(0, |c| c.len())),
 			code_cache: Arc::new(pod.code.map_or_else(|| { warn!("POD account with unknown code is being created! Assuming no code."); vec![] }, |c| c)),
->>>>>>> e1d3b3ff
 			filth: Filth::Dirty,
+			code_filth: Filth::Dirty,
 			address_hash: Cell::new(None),
 		}
 	}
@@ -127,15 +105,9 @@
 			storage_root: SHA3_NULL_RLP,
 			storage_cache: Self::empty_storage_cache(),
 			storage_changes: HashMap::new(),
-<<<<<<< HEAD
-			code_hash: Some(SHA3_EMPTY),
-			code_cache: vec![],
-			code_size: 0,
-=======
 			code_hash: SHA3_EMPTY,
 			code_cache: Arc::new(vec![]),
 			code_size: Some(0),
->>>>>>> e1d3b3ff
 			filth: Filth::Dirty,
 			code_filth: Filth::Clean,
 			address_hash: Cell::new(None),
@@ -151,15 +123,9 @@
 			storage_root: r.val_at(2),
 			storage_cache: Self::empty_storage_cache(),
 			storage_changes: HashMap::new(),
-<<<<<<< HEAD
-			code_hash: Some(r.val_at(3)),
-			code_cache: vec![],
-			code_size: 0,
-=======
 			code_hash: r.val_at(3),
 			code_cache: Arc::new(vec![]),
 			code_size: None,
->>>>>>> e1d3b3ff
 			filth: Filth::Clean,
 			code_filth: Filth::Clean,
 			address_hash: Cell::new(None),
@@ -175,15 +141,9 @@
 			storage_root: SHA3_NULL_RLP,
 			storage_cache: Self::empty_storage_cache(),
 			storage_changes: HashMap::new(),
-<<<<<<< HEAD
-			code_hash: None,
-			code_cache: vec![],
-			code_size: 0,
-=======
 			code_hash: SHA3_EMPTY,
 			code_cache: Arc::new(vec![]),
 			code_size: None,
->>>>>>> e1d3b3ff
 			filth: Filth::Dirty,
 			code_filth: Filth::Clean,
 			address_hash: Cell::new(None),
@@ -198,10 +158,11 @@
 			storage_root: meta.storage_root,
 			storage_cache: Self::empty_storage_cache(),
 			storage_changes: HashMap::new(),
-			code_hash: Some(meta.code_hash),
-			code_cache: vec![],
-			code_size: meta.code_size,
+			code_hash: meta.code_hash,
+			code_cache: Arc::new(vec![]),
+			code_size: Some(meta.code_size),
 			filth: Filth::Clean,
+			code_filth: Filth::Clean,
 			address_hash: Cell::new(None),
 		}
 	}
@@ -209,25 +170,15 @@
 	/// Set this account's code to the given code.
 	/// NOTE: Account should have been created with `new_contract()`
 	pub fn init_code(&mut self, code: Bytes) {
-<<<<<<< HEAD
-		assert!(self.code_hash.is_none());
-		self.code_size = code.len();
-		self.code_cache = code;
-=======
 		self.code_hash = code.sha3();
 		self.code_cache = Arc::new(code);
 		self.code_size = Some(self.code_cache.len());
->>>>>>> e1d3b3ff
 		self.filth = Filth::Dirty;
 		self.code_filth = Filth::Dirty;
 	}
 
 	/// Reset this account's code to the given code.
 	pub fn reset_code(&mut self, code: Bytes) {
-<<<<<<< HEAD
-		self.code_hash = None;
-=======
->>>>>>> e1d3b3ff
 		self.init_code(code);
 	}
 
@@ -310,32 +261,19 @@
 
 	/// returns the account's code size. If `None` then the code size cache isn't available.
 	pub fn code_size(&self) -> Option<usize> {
-		match self.code_hash {
-			Some(c) if c != SHA3_EMPTY && self.code_size == 0 => None,
-			_ => Some(self.code_size)
-		}
+		self.code_size
 	}
 
 	#[cfg(test)]
 	/// Provide a byte array which hashes to the `code_hash`. returns the hash as a result.
 	pub fn note_code(&mut self, code: Bytes) -> Result<(), H256> {
 		let h = code.sha3();
-<<<<<<< HEAD
-		match self.code_hash {
-			Some(ref i) if h == *i => {
-				self.code_size = code.len();
-				self.code_cache = code;
-				Ok(())
-			},
-			_ => Err(h)
-=======
 		if self.code_hash == h {
 			self.code_cache = Arc::new(code);
 			self.code_size = Some(self.code_cache.len());
 			Ok(())
 		} else {
 			Err(h)
->>>>>>> e1d3b3ff
 		}
 	}
 
@@ -360,22 +298,6 @@
 		// TODO: fill out self.code_cache;
 		trace!("Account::cache_code: ic={}; self.code_hash={:?}, self.code_cache={}", self.is_cached(), self.code_hash, self.code_cache.pretty());
 		self.is_cached() ||
-<<<<<<< HEAD
-			match self.code_hash {
-				Some(ref h) => match db.get(h) {
-					Some(x) => {
-						self.code_cache = x.to_vec();
-						self.code_size = x.len();
-						true
-					},
-					_ => {
-						warn!("Failed reverse get of {}", h);
-						false
-					},
-				},
-				_ => false,
-			}
-=======
 		match db.get(&self.code_hash) {
 			Some(x) => {
 				self.code_cache = Arc::new(x.to_vec());
@@ -387,28 +309,12 @@
 				false
 			},
 		}
->>>>>>> e1d3b3ff
 	}
 
 	/// Provide a database to get `code_size`. Should not be called if it is a contract without code.
 	pub fn cache_code_size(&mut self, db: &HashDB) -> bool {
 		// TODO: fill out self.code_cache;
 		trace!("Account::cache_code_size: ic={}; self.code_hash={:?}, self.code_cache={}", self.is_cached(), self.code_hash, self.code_cache.pretty());
-<<<<<<< HEAD
-		match self.code_hash {
-			Some(ref h) if h != &SHA3_EMPTY && self.code_size == 0 => match db.get(h) {
-				Some(x) => {
-					self.code_size = x.len();
-					true
-				},
-				_ => {
-					warn!("Failed reverse get of {}", h);
-					false
-				},
-			},
-			_ => false,
-		}
-=======
 		self.code_size.is_some() ||
 			if self.code_hash != SHA3_EMPTY {
 				match db.get(&self.code_hash) {
@@ -424,7 +330,6 @@
 			} else {
 				false
 			}
->>>>>>> e1d3b3ff
 	}
 
 	/// Determine whether there are any un-`commit()`-ed storage-setting operations.
@@ -487,14 +392,6 @@
 		trace!("Commiting code of {:?} - {:?}, {:?}", self, self.code_filth == Filth::Dirty, self.code_cache.is_empty());
 		match (self.code_filth == Filth::Dirty, self.code_cache.is_empty()) {
 			(true, true) => {
-<<<<<<< HEAD
-				self.code_hash = Some(SHA3_EMPTY);
-				self.code_size = 0;
-			},
-			(true, false) => {
-				self.code_hash = Some(db.insert(&self.code_cache));
-				self.code_size = self.code_cache.len();
-=======
 				self.code_size = Some(0);
 				self.code_filth = Filth::Clean;
 			},
@@ -502,7 +399,6 @@
 				db.emplace(self.code_hash.clone(), (*self.code_cache).clone());
 				self.code_size = Some(self.code_cache.len());
 				self.code_filth = Filth::Clean;
->>>>>>> e1d3b3ff
 			},
 			(false, _) => {},
 		}
@@ -511,12 +407,12 @@
 	/// Commit the meta information. Assumes that `commit_code` and `commit_storage` have
 	/// already been called for correct behavior.
 	pub fn commit_meta(&self, address: Address, meta_db: &mut MetaDB) {
-		let code_hash = match self.code_hash.as_ref() {
-			Some(hash) => hash,
+		let code_size = match self.code_size.as_ref() {
+			Some(size) => size,
 			None => return, // precondition of `commit_code` not met.
 		};
 
-		match (code_hash == &SHA3_EMPTY, self.code_cache.is_empty()) {
+		match (self.code_hash == SHA3_EMPTY, self.code_cache.is_empty()) {
 			(true, _) | (false, false) => {
 				// an account with no code or an account with cached code
 				// can both easily set all meta fields.
@@ -524,8 +420,8 @@
 					nonce: self.nonce.clone(),
 					balance: self.balance.clone(),
 					storage_root: self.storage_root.clone(),
-					code_hash: code_hash.clone(),
-					code_size: self.code_size,
+					code_hash: self.code_hash.clone(),
+					code_size: *code_size,
 				});
 			}
 			(false, true) => {
