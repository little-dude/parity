--- conflicted
+++ resolved
@@ -577,13 +577,9 @@
 				| Err(evm::Error::BadInstruction {.. })
 				| Err(evm::Error::StackUnderflow {..})
 				| Err(evm::Error::BuiltIn {..})
-<<<<<<< HEAD
-				| Err(evm::Error::OutOfStack {..}) 
 				| Err(evm::Error::Wasm {..})
-=======
 				| Err(evm::Error::OutOfStack {..})
 				| Err(evm::Error::MutableCallInStaticContext)
->>>>>>> d152fa3e
 				| Ok(FinalizationResult { apply_state: false, .. }) => {
 					self.state.revert_to_checkpoint();
 			},
