--- conflicted
+++ resolved
@@ -22,11 +22,7 @@
 use types::executed::CallType;
 use env_info::EnvInfo;
 use error::ExecutionError;
-<<<<<<< HEAD
-use evm::{self, wasm, Ext, Factory, Finalize, CreateContractAddress};
-=======
-use evm::{self, Ext, Factory, Finalize, CreateContractAddress, FinalizationResult};
->>>>>>> 18c3e90d
+use evm::{self, wasm, Ext, Factory, Finalize, CreateContractAddress, FinalizationResult};
 use externalities::*;
 use trace::{FlatTrace, Tracer, NoopTracer, ExecutiveTracer, VMTrace, VMTracer, ExecutiveVMTracer, NoopVMTracer};
 use transaction::{Action, SignedTransaction};
@@ -560,13 +556,9 @@
 				| Err(evm::Error::BadInstruction {.. })
 				| Err(evm::Error::StackUnderflow {..})
 				| Err(evm::Error::BuiltIn {..})
-<<<<<<< HEAD
 				| Err(evm::Error::OutOfStack {..}) 
 				| Err(evm::Error::Wasm {..}) => {
-=======
-				| Err(evm::Error::OutOfStack {..})
 				| Ok(FinalizationResult { apply_state: false, .. }) => {
->>>>>>> 18c3e90d
 					self.state.revert_to_checkpoint();
 			},
 			Ok(_) | Err(evm::Error::Internal(_)) => {
