// Copyright 2015-2017 Parity Technologies (UK) Ltd.
// This file is part of Parity.

// Parity is free software: you can redistribute it and/or modify
// it under the terms of the GNU General Public License as published by
// the Free Software Foundation, either version 3 of the License, or
// (at your option) any later version.

// Parity is distributed in the hope that it will be useful,
// but WITHOUT ANY WARRANTY; without even the implied warranty of
// MERCHANTABILITY or FITNESS FOR A PARTICULAR PURPOSE.  See the
// GNU General Public License for more details.

// You should have received a copy of the GNU General Public License
// along with Parity.  If not, see <http://www.gnu.org/licenses/>.

//! Evm interface.

use std::{ops, cmp, fmt};
use util::{U128, U256, U512, trie};
use action_params::ActionParams;
use evm::Ext;
use builtin;
use super::wasm;

/// Evm errors.
#[derive(Debug, Clone, PartialEq)]
pub enum Error {
	/// `OutOfGas` is returned when transaction execution runs out of gas.
	/// The state should be reverted to the state from before the
	/// transaction execution. But it does not mean that transaction
	/// was invalid. Balance still should be transfered and nonce
	/// should be increased.
	OutOfGas,
	/// `BadJumpDestination` is returned when execution tried to move
	/// to position that wasn't marked with JUMPDEST instruction
	BadJumpDestination {
		/// Position the code tried to jump to.
		destination: usize
	},
	/// `BadInstructions` is returned when given instruction is not supported
	BadInstruction {
		/// Unrecognized opcode
		instruction: u8,
	},
	/// `StackUnderflow` when there is not enough stack elements to execute instruction
	StackUnderflow {
		/// Invoked instruction
		instruction: &'static str,
		/// How many stack elements was requested by instruction
		wanted: usize,
		/// How many elements were on stack
		on_stack: usize
	},
	/// When execution would exceed defined Stack Limit
	OutOfStack {
		/// Invoked instruction
		instruction: &'static str,
		/// How many stack elements instruction wanted to push
		wanted: usize,
		/// What was the stack limit
		limit: usize
	},
	/// Built-in contract failed on given input
	BuiltIn(&'static str),
	/// When execution tries to modify the state in static context
	MutableCallInStaticContext,
	/// Likely to cause consensus issues.
	Internal(String),
	/// Wasm runtime error
	Wasm(String),
}

impl From<Box<trie::TrieError>> for Error {
	fn from(err: Box<trie::TrieError>) -> Self {
		Error::Internal(format!("Internal error: {}", err))
	}
}

impl From<builtin::Error> for Error {
	fn from(err: builtin::Error) -> Self {
		Error::BuiltIn(err.0)
	}
}

impl From<wasm::RuntimeError> for Error {
	fn from(err: wasm::RuntimeError) -> Self {
		Error::Wasm(format!("Runtime error: {:?}", err))
	}
}

impl fmt::Display for Error {
	fn fmt(&self, f: &mut fmt::Formatter) -> fmt::Result {
		use self::Error::*;
		match *self {
			OutOfGas => write!(f, "Out of gas"),
			BadJumpDestination { destination } => write!(f, "Bad jump destination {:x}", destination),
			BadInstruction { instruction } => write!(f, "Bad instruction {:x}",  instruction),
			StackUnderflow { instruction, wanted, on_stack } => write!(f, "Stack underflow {} {}/{}", instruction, wanted, on_stack),
			OutOfStack { instruction, wanted, limit } => write!(f, "Out of stack {} {}/{}", instruction, wanted, limit),
			BuiltIn(name) => write!(f, "Built-in failed: {}", name),
			Internal(ref msg) => write!(f, "Internal error: {}", msg),
<<<<<<< HEAD
			Wasm(ref msg) => write!(f, "Internal error: {}", msg),
=======
			MutableCallInStaticContext => write!(f, "Mutable call in static context"),
>>>>>>> d152fa3e
		}
	}
}

/// A specialized version of Result over EVM errors.
pub type Result<T> = ::std::result::Result<T, Error>;


/// Return data buffer. Holds memory from a previous call and a slice into that memory.
#[derive(Debug)]
pub struct ReturnData {
	mem: Vec<u8>,
	offset: usize,
	size: usize,
}

impl ::std::ops::Deref for ReturnData {
	type Target = [u8];
	fn deref(&self) -> &[u8] {
		&self.mem[self.offset..self.offset + self.size]
	}
}

impl ReturnData {
	/// Create empty `ReturnData`.
	pub fn empty() -> Self {
		ReturnData {
			mem: Vec::new(),
			offset: 0,
			size: 0,
		}
	}
	/// Create `ReturnData` from give buffer and slice.
	pub fn new(mem: Vec<u8>, offset: usize, size: usize) -> Self {
		ReturnData {
			mem: mem,
			offset: offset,
			size: size,
		}
	}
}

/// Gas Left: either it is a known value, or it needs to be computed by processing
/// a return instruction.
#[derive(Debug)]
pub enum GasLeft {
	/// Known gas left
	Known(U256),
	/// Return or Revert instruction must be processed.
	NeedsReturn {
		/// Amount of gas left.
		gas_left: U256,
		/// Return data buffer.
		data: ReturnData,
		/// Apply or revert state changes on revert.
		apply_state: bool
	},
}

/// Finalization result. Gas Left: either it is a known value, or it needs to be computed by processing
/// a return instruction.
#[derive(Debug)]
pub struct FinalizationResult {
	/// Final amount of gas left.
	pub gas_left: U256,
	/// Apply execution state changes or revert them.
	pub apply_state: bool,
	/// Return data buffer.
	pub return_data: ReturnData,
}

/// Types that can be "finalized" using an EVM.
///
/// In practice, this is just used to define an inherent impl on
/// `Reult<GasLeft<'a>>`.
pub trait Finalize {
	/// Consume the externalities, call return if necessary, and produce call result.
	fn finalize<E: Ext>(self, ext: E) -> Result<FinalizationResult>;
}

impl Finalize for Result<GasLeft> {
	fn finalize<E: Ext>(self, ext: E) -> Result<FinalizationResult> {
		match self {
			Ok(GasLeft::Known(gas_left)) => Ok(FinalizationResult { gas_left: gas_left, apply_state: true, return_data: ReturnData::empty() }),
			Ok(GasLeft::NeedsReturn {gas_left, data, apply_state}) => ext.ret(&gas_left, &data).map(|gas_left| FinalizationResult {
				gas_left: gas_left,
				apply_state: apply_state,
				return_data: data,
			}),
			Err(err) => Err(err),
		}
	}
}

/// Cost calculation type. For low-gas usage we calculate costs using usize instead of U256
pub trait CostType: Sized + From<usize> + Copy
	+ ops::Mul<Output=Self> + ops::Div<Output=Self> + ops::Add<Output=Self> +ops::Sub<Output=Self>
	+ ops::Shr<usize, Output=Self> + ops::Shl<usize, Output=Self>
	+ cmp::Ord + fmt::Debug {
	/// Converts this cost into `U256`
	fn as_u256(&self) -> U256;
	/// Tries to fit `U256` into this `Cost` type
	fn from_u256(val: U256) -> Result<Self>;
	/// Convert to usize (may panic)
	fn as_usize(&self) -> usize;
	/// Add with overflow
	fn overflow_add(self, other: Self) -> (Self, bool);
	/// Multiple with overflow
	fn overflow_mul(self, other: Self) -> (Self, bool);
	/// Single-step full multiplication and shift: `(self*other) >> shr`
	/// Should not overflow on intermediate steps
	fn overflow_mul_shr(self, other: Self, shr: usize) -> (Self, bool);
}

impl CostType for U256 {
	fn as_u256(&self) -> U256 {
		*self
	}

	fn from_u256(val: U256) -> Result<Self> {
		Ok(val)
	}

	fn as_usize(&self) -> usize {
		self.as_u64() as usize
	}

	fn overflow_add(self, other: Self) -> (Self, bool) {
		self.overflowing_add(other)
	}

	fn overflow_mul(self, other: Self) -> (Self, bool) {
		self.overflowing_mul(other)
	}

	fn overflow_mul_shr(self, other: Self, shr: usize) -> (Self, bool) {
		let x = self.full_mul(other);
		let U512(parts) = x;
		let overflow = (parts[4] | parts[5] | parts[6] | parts[7]) > 0;
		let U512(parts) = x >> shr;
		(
			U256([parts[0], parts[1], parts[2], parts[3]]),
			overflow
		)
	}
}

impl CostType for usize {
	fn as_u256(&self) -> U256 {
		U256::from(*self)
	}

	fn from_u256(val: U256) -> Result<Self> {
		let res = val.low_u64() as usize;

		// validate if value fits into usize
		if U256::from(res) != val {
			return Err(Error::OutOfGas);
		}

		Ok(res)
	}

	fn as_usize(&self) -> usize {
		*self
	}

	fn overflow_add(self, other: Self) -> (Self, bool) {
		self.overflowing_add(other)
	}

	fn overflow_mul(self, other: Self) -> (Self, bool) {
		self.overflowing_mul(other)
	}

	fn overflow_mul_shr(self, other: Self, shr: usize) -> (Self, bool) {
		let (c, o) = U128::from(self).overflowing_mul(U128::from(other));
		let U128(parts) = c;
		let overflow = o | (parts[1] > 0);
		let U128(parts) = c >> shr;
		let result = parts[0] as usize;
		let overflow = overflow | (parts[0] > result as u64);
		(result, overflow)
	}
}

/// Evm interface
pub trait Evm {
	/// This function should be used to execute transaction.
	///
	/// It returns either an error, a known amount of gas left, or parameters to be used
	/// to compute the final gas left.
	fn exec(&mut self, params: ActionParams, ext: &mut Ext) -> Result<GasLeft>;
}

#[cfg(test)]
mod tests {
	use util::U256;
	use super::CostType;

	#[test]
	fn should_calculate_overflow_mul_shr_without_overflow() {
		// given
		let num = 1048576;

		// when
		let (res1, o1) = U256::from(num).overflow_mul_shr(U256::from(num), 20);
		let (res2, o2) = num.overflow_mul_shr(num, 20);

		// then
		assert_eq!(res1, U256::from(num));
		assert!(!o1);
		assert_eq!(res2, num);
		assert!(!o2);
	}

	#[test]
	fn should_calculate_overflow_mul_shr_with_overflow() {
		// given
		let max = u64::max_value();
		let num1 = U256([max, max, max, max]);
		let num2 = usize::max_value();

		// when
		let (res1, o1) = num1.overflow_mul_shr(num1, 256);
		let (res2, o2) = num2.overflow_mul_shr(num2, 64);

		// then
		assert_eq!(res2, num2 - 1);
		assert!(o2);

		assert_eq!(res1, !U256::zero() - U256::one());
		assert!(o1);
	}

	#[test]
	fn should_validate_u256_to_usize_conversion() {
		// given
		let v = U256::from(usize::max_value()) + U256::from(1);

		// when
		let res = usize::from_u256(v);

		// then
		assert!(res.is_err());
	}
}<|MERGE_RESOLUTION|>--- conflicted
+++ resolved
@@ -100,11 +100,8 @@
 			OutOfStack { instruction, wanted, limit } => write!(f, "Out of stack {} {}/{}", instruction, wanted, limit),
 			BuiltIn(name) => write!(f, "Built-in failed: {}", name),
 			Internal(ref msg) => write!(f, "Internal error: {}", msg),
-<<<<<<< HEAD
+			MutableCallInStaticContext => write!(f, "Mutable call in static context"),
 			Wasm(ref msg) => write!(f, "Internal error: {}", msg),
-=======
-			MutableCallInStaticContext => write!(f, "Mutable call in static context"),
->>>>>>> d152fa3e
 		}
 	}
 }
