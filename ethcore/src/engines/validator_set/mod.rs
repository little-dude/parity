// Copyright 2015-2017 Parity Technologies (UK) Ltd.
// This file is part of Parity.

// Parity is free software: you can redistribute it and/or modify
// it under the terms of the GNU General Public License as published by
// the Free Software Foundation, either version 3 of the License, or
// (at your option) any later version.

// Parity is distributed in the hope that it will be useful,
// but WITHOUT ANY WARRANTY; without even the implied warranty of
// MERCHANTABILITY or FITNESS FOR A PARTICULAR PURPOSE.  See the
// GNU General Public License for more details.

// You should have received a copy of the GNU General Public License
// along with Parity.  If not, see <http://www.gnu.org/licenses/>.

/// Validator lists.

#[cfg(test)]
mod test;
mod simple_list;
mod safe_contract;
mod contract;
mod multi;

use std::sync::Weak;
use ids::BlockId;
use util::{Bytes, Address, H256};
use ethjson::spec::ValidatorSet as ValidatorSpec;
use client::Client;
use header::{Header, BlockNumber};

#[cfg(test)]
pub use self::test::TestSet;
pub use self::simple_list::SimpleList;
use self::contract::ValidatorContract;
use self::safe_contract::ValidatorSafeContract;
use self::multi::Multi;

<<<<<<< HEAD
use super::{Activation, Ancestry, Call, RequestedBlockData};

pub type EpochChange = super::EpochChange<Activation>;
=======
use super::{Call, Engine};

/// A system-calling closure. Enacts calls on a block's state from the system address.
pub type SystemCall<'a> = FnMut(Address, Bytes) -> Result<Bytes, String> + 'a;
>>>>>>> a4195f27

/// Creates a validator set from spec.
pub fn new_validator_set(spec: ValidatorSpec) -> Box<ValidatorSet> {
	new_validator_set_inner(spec, true);
}

// create an inner validator set, disallowing nested multi-sets.
fn new_validator_set_inner(spec: ValidatorSpec, top_level: bool) -> Box<ValidatorSet> {
	match spec {
		ValidatorSpec::List(list) => Box::new(SimpleList::new(list.into_iter().map(Into::into).collect())),
		ValidatorSpec::SafeContract(address) => Box::new(ValidatorSafeContract::new(address.into())),
		ValidatorSpec::Contract(address) => Box::new(ValidatorContract::new(address.into())),
		ValidatorSpec::Multi(sequence) if top_level => Box::new(
			Multi::new(sequence.into_iter().map(|(block, set)| (block.into(), new_validator_set_inner(set, false))).collect())
		),
		ValidatorSpec::Multi(_) => panic!("Invalid spec: nested multi-sets are disallowed."),
	}
}

/// A validator set.
pub trait ValidatorSet: Send + Sync {
	/// Get the default "Call" helper, for use in general operation.
	// TODO [keorn]: this is a hack intended to migrate off of
	// a strict dependency on state always being available.
	fn default_caller(&self, block_id: BlockId) -> Box<Call>;

	/// Checks if a given address is a validator,
	/// using underlying, default call mechanism.
	fn contains(&self, parent: &H256, address: &Address) -> bool {
		let default = self.default_caller(BlockId::Hash(*parent));
		self.contains_with_caller(parent, address, &*default)
	}

	/// Draws an validator nonce modulo number of validators.
	fn get(&self, parent: &H256, nonce: usize) -> Address {
		let default = self.default_caller(BlockId::Hash(*parent));
		self.get_with_caller(parent, nonce, &*default)
	}

	/// Returns the current number of validators.
	fn count(&self, parent: &H256) -> usize {
		let default = self.default_caller(BlockId::Hash(*parent));
		self.count_with_caller(parent, &*default)
	}

	/// Signalling that a new epoch has begun.
	///
	/// All calls here will be from the `SYSTEM_ADDRESS`: 2^160 - 2
	/// and will have an effect on the block's state.
	/// The caller provided here may not generate proofs.
	///
<<<<<<< HEAD
	/// Return `Yes` or `No` indicating whether it changed at the given header,
	/// or `Unsure` indicating a need for more information on specific blocks, along with
	/// a closure for checking that block data.
	fn is_epoch_end(&self, header: &Header, Ancestry) -> EpochChange;
=======
	/// `first` is true if this is the first block in the set.
	fn on_epoch_begin(&self, _first: bool, _header: &Header, _call: &mut SystemCall) -> Result<(), ::error::Error> {
		Ok(())
	}
>>>>>>> a4195f27

	/// Extract genesis epoch data from the genesis state and header.
	fn genesis_epoch_data(&self, _header: &Header, _call: &Call) -> Result<Vec<u8>, String> { Ok(Vec::new()) }

	/// Whether this block is the last one in its epoch.
	///
	/// Indicates that the validator set changed at the given block in a manner
	/// that doesn't require finality.
	///
	/// `first` is true if this is the first block in the set.
	fn is_epoch_end(&self, first: bool, chain_head: &Header) -> Option<Vec<u8>>;

	/// Whether the given block signals the end of an epoch, but change won't take effect
	/// until finality.
	///
	/// Engine should set `first` only if the header is genesis. Multiplexing validator
	/// sets can set `first` to internal changes.
	fn signals_epoch_end(
		&self,
		first: bool,
		header: &Header,
		block: Option<&[u8]>,
		receipts: Option<&[::receipt::Receipt]>,
	) -> ::engines::EpochChange;

	/// Recover the validator set from the given proof, the block number, and
	/// whether this header is first in its set.
	///
	/// May fail if the given header doesn't kick off an epoch or
	/// the proof is invalid.
	///
	/// Returns the set, along with a flag indicating whether finality of a specific
	/// hash should be proven.
	fn epoch_set(&self, first: bool, engine: &Engine, number: BlockNumber, proof: &[u8])
		-> Result<(SimpleList, Option<H256>), ::error::Error>;

	/// Checks if a given address is a validator, with the given function
	/// for executing synchronous calls to contracts.
	fn contains_with_caller(&self, parent_block_hash: &H256, address: &Address, caller: &Call) -> bool;

	/// Draws an validator nonce modulo number of validators.
	fn get_with_caller(&self, parent_block_hash: &H256, nonce: usize, caller: &Call) -> Address;

	/// Returns the current number of validators.
	fn count_with_caller(&self, parent_block_hash: &H256, caller: &Call) -> usize;

	/// Notifies about malicious behaviour.
	fn report_malicious(&self, _validator: &Address, _set_block: BlockNumber, _block: BlockNumber, _proof: Bytes) {}
	/// Notifies about benign misbehaviour.
	fn report_benign(&self, _validator: &Address, _set_block: BlockNumber, _block: BlockNumber) {}
	/// Allows blockchain state access.
	fn register_contract(&self, _client: Weak<Client>) {}
}<|MERGE_RESOLUTION|>--- conflicted
+++ resolved
@@ -37,32 +37,20 @@
 use self::safe_contract::ValidatorSafeContract;
 use self::multi::Multi;
 
-<<<<<<< HEAD
-use super::{Activation, Ancestry, Call, RequestedBlockData};
-
-pub type EpochChange = super::EpochChange<Activation>;
-=======
 use super::{Call, Engine};
 
 /// A system-calling closure. Enacts calls on a block's state from the system address.
 pub type SystemCall<'a> = FnMut(Address, Bytes) -> Result<Bytes, String> + 'a;
->>>>>>> a4195f27
 
 /// Creates a validator set from spec.
 pub fn new_validator_set(spec: ValidatorSpec) -> Box<ValidatorSet> {
-	new_validator_set_inner(spec, true);
-}
-
-// create an inner validator set, disallowing nested multi-sets.
-fn new_validator_set_inner(spec: ValidatorSpec, top_level: bool) -> Box<ValidatorSet> {
 	match spec {
 		ValidatorSpec::List(list) => Box::new(SimpleList::new(list.into_iter().map(Into::into).collect())),
 		ValidatorSpec::SafeContract(address) => Box::new(ValidatorSafeContract::new(address.into())),
 		ValidatorSpec::Contract(address) => Box::new(ValidatorContract::new(address.into())),
-		ValidatorSpec::Multi(sequence) if top_level => Box::new(
-			Multi::new(sequence.into_iter().map(|(block, set)| (block.into(), new_validator_set_inner(set, false))).collect())
+		ValidatorSpec::Multi(sequence) => Box::new(
+			Multi::new(sequence.into_iter().map(|(block, set)| (block.into(), new_validator_set(set))).collect())
 		),
-		ValidatorSpec::Multi(_) => panic!("Invalid spec: nested multi-sets are disallowed."),
 	}
 }
 
@@ -98,17 +86,10 @@
 	/// and will have an effect on the block's state.
 	/// The caller provided here may not generate proofs.
 	///
-<<<<<<< HEAD
-	/// Return `Yes` or `No` indicating whether it changed at the given header,
-	/// or `Unsure` indicating a need for more information on specific blocks, along with
-	/// a closure for checking that block data.
-	fn is_epoch_end(&self, header: &Header, Ancestry) -> EpochChange;
-=======
 	/// `first` is true if this is the first block in the set.
 	fn on_epoch_begin(&self, _first: bool, _header: &Header, _call: &mut SystemCall) -> Result<(), ::error::Error> {
 		Ok(())
 	}
->>>>>>> a4195f27
 
 	/// Extract genesis epoch data from the genesis state and header.
 	fn genesis_epoch_data(&self, _header: &Header, _call: &Call) -> Result<Vec<u8>, String> { Ok(Vec::new()) }
