--- conflicted
+++ resolved
@@ -23,16 +23,10 @@
 
 // util
 use util::{Bytes, PerfTimer, Itertools, Mutex, RwLock};
-<<<<<<< HEAD
-use util::journaldb;
-use util::{U256, H256, H520, Address, H2048, Uint};
+use util::{journaldb, TrieFactory, Trie};
+use util::{U256, H256, H520, Address, H2048, Uint, FixedHash};
 use util::sha3::*;
-use util::TrieFactory;
-=======
-use util::{journaldb, TrieFactory, Trie};
 use util::trie::TrieSpec;
-use util::{U256, H256, Address, H2048, Uint, FixedHash};
->>>>>>> 1782b659
 use util::kvdb::*;
 
 // other
