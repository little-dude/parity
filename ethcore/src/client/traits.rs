// Copyright 2015-2017 Parity Technologies (UK) Ltd.
// This file is part of Parity.

// Parity is free software: you can redistribute it and/or modify
// it under the terms of the GNU General Public License as published by
// the Free Software Foundation, either version 3 of the License, or
// (at your option) any later version.

// Parity is distributed in the hope that it will be useful,
// but WITHOUT ANY WARRANTY; without even the implied warranty of
// MERCHANTABILITY or FITNESS FOR A PARTICULAR PURPOSE.  See the
// GNU General Public License for more details.

// You should have received a copy of the GNU General Public License
// along with Parity.  If not, see <http://www.gnu.org/licenses/>.

use std::collections::BTreeMap;
use util::{U256, Address, H256, H2048, Bytes, Itertools};
use util::hashdb::DBValue;
use blockchain::TreeRoute;
use verification::queue::QueueInfo as BlockQueueInfo;
use block::{OpenBlock, SealedBlock};
use header::{BlockNumber};
use transaction::{LocalizedTransaction, PendingTransaction, SignedTransaction};
use transaction_import::TransactionImportResult;
use log_entry::LocalizedLogEntry;
use filter::Filter;
use error::{ImportResult, CallError, Error as EthcoreError};
use receipt::LocalizedReceipt;
use trace::LocalizedTrace;
use evm::{Factory as EvmFactory, Schedule};
use executive::Executed;
use env_info::LastHashes;
use block_import_error::BlockImportError;
use ipc::IpcConfig;
use types::ids::*;
use types::basic_account::BasicAccount;
use types::trace_filter::Filter as TraceFilter;
use types::call_analytics::CallAnalytics;
use types::blockchain_info::BlockChainInfo;
use types::block_status::BlockStatus;
use types::mode::Mode;
use types::pruning_info::PruningInfo;
use encoded;

#[ipc(client_ident="RemoteClient")]
/// Blockchain database client. Owns and manages a blockchain and a block queue.
pub trait BlockChainClient : Sync + Send {

	/// Get raw block header data by block id.
	fn block_header(&self, id: BlockId) -> Option<encoded::Header>;

	/// Look up the block number for the given block ID.
	fn block_number(&self, id: BlockId) -> Option<BlockNumber>;

	/// Get raw block body data by block id.
	/// Block body is an RLP list of two items: uncles and transactions.
	fn block_body(&self, id: BlockId) -> Option<encoded::Body>;

	/// Get raw block data by block header hash.
	fn block(&self, id: BlockId) -> Option<encoded::Block>;

	/// Get block status by block header hash.
	fn block_status(&self, id: BlockId) -> BlockStatus;

	/// Get block total difficulty.
	fn block_total_difficulty(&self, id: BlockId) -> Option<U256>;

	/// Attempt to get address nonce at given block.
	/// May not fail on BlockId::Latest.
	fn nonce(&self, address: &Address, id: BlockId) -> Option<U256>;

	/// Attempt to get address storage root at given block.
	/// May not fail on BlockId::Latest.
	fn storage_root(&self, address: &Address, id: BlockId) -> Option<H256>;

	/// Get address nonce at the latest block's state.
	fn latest_nonce(&self, address: &Address) -> U256 {
		self.nonce(address, BlockId::Latest)
			.expect("nonce will return Some when given BlockId::Latest. nonce was given BlockId::Latest. \
			Therefore nonce has returned Some; qed")
	}

	/// Get block hash.
	fn block_hash(&self, id: BlockId) -> Option<H256>;

	/// Get address code at given block's state.
	fn code(&self, address: &Address, id: BlockId) -> Option<Option<Bytes>>;

	/// Get address code at the latest block's state.
	fn latest_code(&self, address: &Address) -> Option<Bytes> {
		self.code(address, BlockId::Latest)
			.expect("code will return Some if given BlockId::Latest; qed")
	}

	/// Get address balance at the given block's state.
	///
	/// May not return None if given BlockId::Latest.
	/// Returns None if and only if the block's root hash has been pruned from the DB.
	fn balance(&self, address: &Address, id: BlockId) -> Option<U256>;

	/// Get address balance at the latest block's state.
	fn latest_balance(&self, address: &Address) -> U256 {
		self.balance(address, BlockId::Latest)
			.expect("balance will return Some if given BlockId::Latest. balance was given BlockId::Latest \
			Therefore balance has returned Some; qed")
	}

	/// Get value of the storage at given position at the given block's state.
	///
	/// May not return None if given BlockId::Latest.
	/// Returns None if and only if the block's root hash has been pruned from the DB.
	fn storage_at(&self, address: &Address, position: &H256, id: BlockId) -> Option<H256>;

	/// Get value of the storage at given position at the latest block's state.
	fn latest_storage_at(&self, address: &Address, position: &H256) -> H256 {
		self.storage_at(address, position, BlockId::Latest)
			.expect("storage_at will return Some if given BlockId::Latest. storage_at was given BlockId::Latest. \
			Therefore storage_at has returned Some; qed")
	}

	/// Get a list of all accounts in the block `id`, if fat DB is in operation, otherwise `None`.
	/// If `after` is set the list starts with the following item.
	fn list_accounts(&self, id: BlockId, after: Option<&Address>, count: u64) -> Option<Vec<Address>>;

	/// Get a list of all storage keys in the block `id`, if fat DB is in operation, otherwise `None`.
	/// If `after` is set the list starts with the following item.
	fn list_storage(&self, id: BlockId, account: &Address, after: Option<&H256>, count: u64) -> Option<Vec<H256>>;

	/// Get transaction with given hash.
	fn transaction(&self, id: TransactionId) -> Option<LocalizedTransaction>;

	/// Get the hash of block that contains the transaction, if any.
	fn transaction_block(&self, id: TransactionId) -> Option<H256>;

	/// Get uncle with given id.
	fn uncle(&self, id: UncleId) -> Option<encoded::Header>;

	/// Get transaction receipt with given hash.
	fn transaction_receipt(&self, id: TransactionId) -> Option<LocalizedReceipt>;

	/// Get a tree route between `from` and `to`.
	/// See `BlockChain::tree_route`.
	fn tree_route(&self, from: &H256, to: &H256) -> Option<TreeRoute>;

	/// Get all possible uncle hashes for a block.
	fn find_uncles(&self, hash: &H256) -> Option<Vec<H256>>;

	/// Get latest state node
	fn state_data(&self, hash: &H256) -> Option<Bytes>;

	/// Get raw block receipts data by block header hash.
	fn block_receipts(&self, hash: &H256) -> Option<Bytes>;

	/// Import a block into the blockchain.
	fn import_block(&self, bytes: Bytes) -> Result<H256, BlockImportError>;

	/// Import a block with transaction receipts. Does no sealing and transaction validation.
	fn import_block_with_receipts(&self, block_bytes: Bytes, receipts_bytes: Bytes) -> Result<H256, BlockImportError>;

	/// Get block queue information.
	fn queue_info(&self) -> BlockQueueInfo;

	/// Clear block queue and abort all import activity.
	fn clear_queue(&self);

	/// Get blockchain information.
	fn chain_info(&self) -> BlockChainInfo;

	/// Get the registrar address, if it exists.
	fn additional_params(&self) -> BTreeMap<String, String>;

	/// Get the best block header.
	fn best_block_header(&self) -> encoded::Header;

	/// Returns numbers of blocks containing given bloom.
	fn blocks_with_bloom(&self, bloom: &H2048, from_block: BlockId, to_block: BlockId) -> Option<Vec<BlockNumber>>;

	/// Returns logs matching given filter.
	fn logs(&self, filter: Filter) -> Vec<LocalizedLogEntry>;

	/// Makes a non-persistent transaction call.
	fn call(&self, t: &SignedTransaction, block: BlockId, analytics: CallAnalytics) -> Result<Executed, CallError>;

	/// Estimates how much gas will be necessary for a call.
	fn estimate_gas(&self, t: &SignedTransaction, block: BlockId) -> Result<U256, CallError>;

	/// Replays a given transaction for inspection.
	fn replay(&self, t: TransactionId, analytics: CallAnalytics) -> Result<Executed, CallError>;

	/// Returns traces matching given filter.
	fn filter_traces(&self, filter: TraceFilter) -> Option<Vec<LocalizedTrace>>;

	/// Returns trace with given id.
	fn trace(&self, trace: TraceId) -> Option<LocalizedTrace>;

	/// Returns traces created by transaction.
	fn transaction_traces(&self, trace: TransactionId) -> Option<Vec<LocalizedTrace>>;

	/// Returns traces created by transaction from block.
	fn block_traces(&self, trace: BlockId) -> Option<Vec<LocalizedTrace>>;

	/// Get last hashes starting from best block.
	fn last_hashes(&self) -> LastHashes;

	/// Queue transactions for importing.
	fn queue_transactions(&self, transactions: Vec<Bytes>, peer_id: usize);

	/// Queue conensus engine message.
	fn queue_consensus_message(&self, message: Bytes);

	/// List all transactions that are allowed into the next block.
	fn ready_transactions(&self) -> Vec<PendingTransaction>;

	/// Sorted list of transaction gas prices from at least last sample_size blocks.
	fn gas_price_corpus(&self, sample_size: usize) -> ::stats::Corpus<U256> {
		let mut h = self.chain_info().best_block_hash;
		let mut corpus = Vec::new();
		while corpus.is_empty() {
			for _ in 0..sample_size {
				let block = match self.block(BlockId::Hash(h)) {
					Some(block) => block,
					None => return corpus.into(),
				};

				if block.number() == 0 {
					return corpus.into();
				}
				block.transaction_views().iter().foreach(|t| corpus.push(t.gas_price()));
				h = block.parent_hash().clone();
			}
		}
		corpus.into()
	}

	/// Get the preferred network ID to sign on
	fn signing_network_id(&self) -> Option<u64>;

	/// Get the mode.
	fn mode(&self) -> Mode;

	/// Set the mode.
	fn set_mode(&self, mode: Mode);

	/// Disable the client from importing blocks. This cannot be undone in this session and indicates
	/// that a subsystem has reason to believe this executable incapable of syncing the chain.
	fn disable(&self);

	/// Returns engine-related extra info for `BlockId`.
	fn block_extra_info(&self, id: BlockId) -> Option<BTreeMap<String, String>>;

	/// Returns engine-related extra info for `UncleId`.
	fn uncle_extra_info(&self, id: UncleId) -> Option<BTreeMap<String, String>>;

	/// Returns information about pruning/data availability.
	fn pruning_info(&self) -> PruningInfo;

	/// Like `call`, but with various defaults. Designed to be used for calling contracts.
	fn call_contract(&self, id: BlockId, address: Address, data: Bytes) -> Result<Bytes, String>;

	/// Import a transaction: used for misbehaviour reporting.
	fn transact_contract(&self, address: Address, data: Bytes) -> Result<TransactionImportResult, EthcoreError>;

	/// Get the address of the registry itself.
	fn registrar_address(&self) -> Option<Address>;

	/// Get the address of a particular blockchain service, if available.
	fn registry_address(&self, name: String) -> Option<Address>;
}

impl IpcConfig for BlockChainClient { }

/// Extended client interface used for mining
pub trait MiningBlockChainClient: BlockChainClient {
	/// Returns OpenBlock prepared for closing.
	fn prepare_open_block(&self,
		author: Address,
		gas_range_target: (U256, U256),
		extra_data: Bytes
	) -> OpenBlock;

	/// Returns EvmFactory.
	fn vm_factory(&self) -> &EvmFactory;

	/// Broadcast a block proposal.
	fn broadcast_proposal_block(&self, block: SealedBlock);

	/// Import sealed block. Skips all verifications.
	fn import_sealed_block(&self, block: SealedBlock) -> ImportResult;

	/// Returns latest schedule.
	fn latest_schedule(&self) -> Schedule;
}

/// Client facilities used by internally sealing Engines.
pub trait EngineClient: MiningBlockChainClient {
	/// Make a new block and seal it.
	fn update_sealing(&self);

	/// Submit a seal for a block in the mining queue.
	fn submit_seal(&self, block_hash: H256, seal: Vec<Bytes>);

	/// Broadcast a consensus message to the network.
	fn broadcast_consensus_message(&self, message: Bytes);
}

/// Extended client interface for providing proofs of the state.
pub trait ProvingBlockChainClient: BlockChainClient {
	/// Prove account storage at a specific block id.
	///
	/// Both provided keys assume a secure trie.
	/// Returns a vector of raw trie nodes (in order from the root) proving the storage query.
	fn prove_storage(&self, key1: H256, key2: H256, id: BlockId) -> Option<(Vec<Bytes>, H256)>;

	/// Prove account existence at a specific block id.
	/// The key is the keccak hash of the account's address.
	/// Returns a vector of raw trie nodes (in order from the root) proving the query.
	fn prove_account(&self, key1: H256, id: BlockId) -> Option<(Vec<Bytes>, BasicAccount)>;

<<<<<<< HEAD
=======
	/// Get code by address hash.
	fn code_by_hash(&self, account_key: H256, id: BlockId) -> Bytes;

>>>>>>> ca1efc3d
	/// Prove execution of a transaction at the given block.
	fn prove_transaction(&self, transaction: SignedTransaction, id: BlockId) -> Option<Vec<DBValue>>;
}<|MERGE_RESOLUTION|>--- conflicted
+++ resolved
@@ -317,12 +317,6 @@
 	/// Returns a vector of raw trie nodes (in order from the root) proving the query.
 	fn prove_account(&self, key1: H256, id: BlockId) -> Option<(Vec<Bytes>, BasicAccount)>;
 
-<<<<<<< HEAD
-=======
-	/// Get code by address hash.
-	fn code_by_hash(&self, account_key: H256, id: BlockId) -> Bytes;
-
->>>>>>> ca1efc3d
 	/// Prove execution of a transaction at the given block.
 	fn prove_transaction(&self, transaction: SignedTransaction, id: BlockId) -> Option<Vec<DBValue>>;
 }